﻿// Copyright © 2007 by Initial Force AS.  All rights reserved.
// https://github.com/InitialForce/UnitsNet
// 
// Permission is hereby granted, free of charge, to any person obtaining a copy
// of this software and associated documentation files (the "Software"), to deal
// in the Software without restriction, including without limitation the rights
// to use, copy, modify, merge, publish, distribute, sublicense, and/or sell
// copies of the Software, and to permit persons to whom the Software is
// furnished to do so, subject to the following conditions:
// 
// The above copyright notice and this permission notice shall be included in
// all copies or substantial portions of the Software.
// 
// THE SOFTWARE IS PROVIDED "AS IS", WITHOUT WARRANTY OF ANY KIND, EXPRESS OR
// IMPLIED, INCLUDING BUT NOT LIMITED TO THE WARRANTIES OF MERCHANTABILITY,
// FITNESS FOR A PARTICULAR PURPOSE AND NONINFRINGEMENT. IN NO EVENT SHALL THE
// AUTHORS OR COPYRIGHT HOLDERS BE LIABLE FOR ANY CLAIM, DAMAGES OR OTHER
// LIABILITY, WHETHER IN AN ACTION OF CONTRACT, TORT OR OTHERWISE, ARISING FROM,
// OUT OF OR IN CONNECTION WITH THE SOFTWARE OR THE USE OR OTHER DEALINGS IN
// THE SOFTWARE.

using System;
using NUnit.Framework;

namespace UnitsNet.Tests.CustomCode
{
    public class AngleTests : AngleTestsBase
    {
        [Test]
        public void AngleDividedByTimeEqualsRotationalSpeed()
        {
            var rotationalSpeed = Angle.FromRadians(10)/TimeSpan.FromSeconds(5);
            Assert.AreEqual(rotationalSpeed, RotationalSpeed.FromRadiansPerSecond(2));
        }

        protected override double ArcminutesInOneDegree
        {
            get
            {
                return 60.0;
            }
        }

<<<<<<< HEAD
        protected override double ArcsecondsInOneDegree
=======
        protected override double ArcminutesInOneDegree
>>>>>>> 93d7fdb4
        {
            get
            {
                return 3600.0;
            }
        }

        protected override double DegreesInOneDegree
        {
            get { return 1; }
        }

<<<<<<< HEAD
        protected override double GradiansInOneDegree
=======
        protected override double ArcsecondsInOneDegree
>>>>>>> 93d7fdb4
        {
            get { return 400/360.0; }
        }


        protected override double RadiansInOneDegree
        {
            get { return Math.PI/2/90; }
        }

    }
}<|MERGE_RESOLUTION|>--- conflicted
+++ resolved
@@ -33,6 +33,16 @@
             Assert.AreEqual(rotationalSpeed, RotationalSpeed.FromRadiansPerSecond(2));
         }
 
+        protected override double DegreesInOneDegree
+        {
+            get { return 1; }
+        }
+
+        protected override double GradiansInOneDegree
+        {
+            get { return 400 / 360.0; }
+        }
+
         protected override double ArcminutesInOneDegree
         {
             get
@@ -41,11 +51,12 @@
             }
         }
 
-<<<<<<< HEAD
+        protected override double RadiansInOneDegree
+        {
+            get { return Math.PI / 2 / 90; }
+        }
+
         protected override double ArcsecondsInOneDegree
-=======
-        protected override double ArcminutesInOneDegree
->>>>>>> 93d7fdb4
         {
             get
             {
@@ -53,25 +64,5 @@
             }
         }
 
-        protected override double DegreesInOneDegree
-        {
-            get { return 1; }
-        }
-
-<<<<<<< HEAD
-        protected override double GradiansInOneDegree
-=======
-        protected override double ArcsecondsInOneDegree
->>>>>>> 93d7fdb4
-        {
-            get { return 400/360.0; }
-        }
-
-
-        protected override double RadiansInOneDegree
-        {
-            get { return Math.PI/2/90; }
-        }
-
     }
 }