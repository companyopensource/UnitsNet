--- conflicted
+++ resolved
@@ -27,7 +27,7 @@
 {
     public class SpecificEnergyTests : SpecificEnergyTestsBase
     {
-<<<<<<< HEAD
+
         [Test]
         public void SpecificEnergyTimesMassEqualsEnergy()
         {
@@ -42,9 +42,6 @@
         }
 
 
-        // TODO Override properties in base class here
-=======
->>>>>>> 93d7fdb4
         protected override double JoulesPerKilogramInOneJoulePerKilogram
         {
             get
@@ -60,10 +57,7 @@
                 return 1.0 / (4.184E3);
             }
         }
-<<<<<<< HEAD
-=======
 
->>>>>>> 93d7fdb4
         protected override double KilocaloriesPerGramInOneJoulePerKilogram
         {
             get
@@ -72,10 +66,7 @@
             }
         }
 
-<<<<<<< HEAD
-=======
 
->>>>>>> 93d7fdb4
         protected override double KilojoulesPerKilogramInOneJoulePerKilogram
         {
             get
